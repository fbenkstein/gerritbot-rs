--- conflicted
+++ resolved
@@ -1,11 +1,7 @@
 gerrit:
   host: localhost:29418
   username: admin
-<<<<<<< HEAD
-  priv_key_path: testing/id_rsa_admin
-=======
   priv_key_path: testing/data/id_rsa
->>>>>>> 025b6657
 
 spark:
   api_uri: https://api.ciscospark.com/v1
