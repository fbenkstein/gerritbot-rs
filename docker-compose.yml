--- conflicted
+++ resolved
@@ -16,9 +16,7 @@
       - USER_EMAIL=gerrit@localhost
       - WEBURL=http://localhost:8080
       - AUTH_TYPE=DEVELOPMENT_BECOME_ANY_ACCOUNT
-<<<<<<< HEAD
-    dns: 8.8.8.8
-=======
+
   bot:
     build:
       context: testing
@@ -27,5 +25,4 @@
       - .:/src:ro
       - ./testing/data/target:/src/target
     depends_on:
-      - gerrit
->>>>>>> 025b6657
+      - gerrit