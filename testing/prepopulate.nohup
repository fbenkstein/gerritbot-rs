--- conflicted
+++ resolved
@@ -23,13 +23,8 @@
   ssh -i ${ssh_key} -o StrictHostKeyChecking=no -p 29418 ${1}@localhost gerrit version
 
   echo "Copying the key with open permissions for everyone to use (uhuh)"
-<<<<<<< HEAD
-  cp ${ssh_key} /root/src/testing
-  cp ${ssh_key}.pub /root/src/testing
-  chmod 777 /root/src/testing/*
-=======
-  install -m 777 $HOME/.ssh/id_rsa* /root/data
->>>>>>> 025b6657
+  install -m 777 ${ssh_key} /root/data
+  install -m 777 ${ssh_key}.pub /root/data
 }
 
 create_user() {
